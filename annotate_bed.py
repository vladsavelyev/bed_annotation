--- conflicted
+++ resolved
@@ -8,13 +8,8 @@
 from Utils.Region import SortableByChrom
 from Utils.logger import warn, debug
 from Utils.utils import OrderedDefaultDict
-<<<<<<< HEAD
-from Utils.bed_utils import verify_bed
-from Utils.file_utils import verify_file, file_transaction
-=======
-from Utils.bam_bed_utils import verify_bed, bedtools_version
+from Utils.bed_utils import verify_bed, bedtools_version
 from Utils.file_utils import verify_file, file_transaction, open_gzipsafe, which
->>>>>>> d96cf42a
 from Utils.logger import critical, info
 
 
@@ -90,33 +85,23 @@
 
     bedtools = which('bedtools')
     bedtools_v = bedtools_version(bedtools)
-    bed = BedTool(input_bed_fpath).cut([0, 1, 2]).sort()
+    bed = BedTool(input_bed_fpath).cut([0, 1, 2])
     info()
 
-<<<<<<< HEAD
     annotated = []
     off_targets = []
+    if bedtools_v > 25 or not features_bed_fpath.endswith('.gz'):
+        ref_bed = BedTool(features_bed_fpath)
+    else:
+        ref_bed = BedTool(open_gzipsafe(features_bed_fpath)).saveas()
 
     for feature in ['CDS', 'Exon', 'Transcript', 'Gene']:
         if bed is not None:
             info('Extracting RefSeq features')
-            ref_bed = BedTool(features_bed_fpath).filter(lambda x: x[6] == feature)
-=======
-    annotated = None
-    off_targets = None
-    if bedtools_v > 25 or not features_fpath.endswith('.gz'):
-        ref_bed = BedTool(features_fpath)
-    else:
-        ref_bed = BedTool(open_gzipsafe(features_fpath)).saveas()
-
-    for feature in ['CDS', 'Exon', 'Transcript', 'Gene']:
-        if bed:
-            info('Extracting ' + feature + ' features from ' + features_fpath)
-            features_bed = ref_bed.filter(lambda x: x[6] == feature).sort()
->>>>>>> d96cf42a
+            _ref_bed = ref_bed.filter(lambda x: x[6] == feature)
 
             info('Annotating based on ' + feature + '...')
-            new_annotated, off_targets = _annotate(bed, ref_bed, chr_order)
+            new_annotated, off_targets = _annotate(bed, _ref_bed, chr_order)
             if not annotated:
                 annotated = new_annotated
                 for a in annotated:
@@ -157,17 +142,13 @@
         self.total_merged = 0
 
     def __str__(self):
-<<<<<<< HEAD
         fs = [self.chrom,
               '{}'.format(self.start),
               '{}'.format(self.end),
               self.symbol or '.',
               self.exon or '.',
-              self.strand or '.']
-=======
-        fs = [self.chrom, '{}'.format(self.start), '{}'.format(self.end), self.symbol or '.', self.exon or '.', self.strand or '.',
+              self.strand or '.',
               self.biotype or '.']
->>>>>>> d96cf42a
         return '\t'.join(fs) + '\n'
 
     def get_key(self):
